# 🧠 MuseExperiment – EEG Visual Demos with Muse by Interaxon

**Author:** Fred Simard, [RE-AK Technologies](https://www.re-ak.com), 2025  
📣 [Join our Discord](https://discord.gg/XzeDHJf6ne) for support, discussion, and updates!

---

This repository provides a minimal experimental setup to get started with the **Muse** EEG headband by **Interaxon**. It's designed to accompany a YouTube tutorial series, focusing on teaching the basics of BCI hacking.



---

## 📦 Contents

- ✅ **`ep_1/`** – A beginner-friendly example that:
  - Connects to a Muse headset
  - Starts a real-time visualizer using PyQtGraph
  - Saves filtered EEG data to CSV
  - Demonstrates common EEG artifacts: blinks, jaw clenches, frowning, noise
<<<<<<< HEAD
  - https://youtu.be/eTBOwD8-0VM?si=Ci-spsPdS-Q-X2pr

=======
  - Youtube video: https://youtu.be/eTBOwD8-0VM
>>>>>>> 528d06d4

- ✅ **`ep_2/`** – Capturing the Alpha Wave. Example that:
  - Connects to a Muse headset
  - Implements the described experiment paradigm
  - Saves filtered EEG data to CSV
  - Visualize the results using: Spectrogram and Power Spectrum Density

---

## 🚀 Getting Started (episode 1)

### Requirements

Make sure you have the following installed:

- edit `experimentManager.py` to set your Muse Mac address

```bash
pip install requirements.txt
```

## 🔍 Find Your Muse MAC Address

```bash
cd ep_1
python ble_scanner.py
```

## ▶️ Run the Live Visualizer

```bash
cd ep_1
python lesson_1.py
```

This will:

Connect to your Muse headset

Display real-time EEG plots

Save data to:
ep_1/data/my_file_{timestamp}.csv

### Running on Linux
It should work, but you need to remove the soft_beep method as it's specific for Windows.


## 🛠️ Status – July 27, 2025
Just published Lesson 2. It is functional and tested with the Muse 2 on Windows. Contributions and issues are welcome.

<<<<<<< HEAD
## 👤 Author
Fred Simard
RE-AK Technologies
📅 2025
🌐 www.re-ak.com
💬 [Join our Discord](https://discord.gg/XzeDHJf6ne)
=======
=======
>>>>>>> 528d06d4
<|MERGE_RESOLUTION|>--- conflicted
+++ resolved
@@ -18,12 +18,7 @@
   - Starts a real-time visualizer using PyQtGraph
   - Saves filtered EEG data to CSV
   - Demonstrates common EEG artifacts: blinks, jaw clenches, frowning, noise
-<<<<<<< HEAD
-  - https://youtu.be/eTBOwD8-0VM?si=Ci-spsPdS-Q-X2pr
-
-=======
   - Youtube video: https://youtu.be/eTBOwD8-0VM
->>>>>>> 528d06d4
 
 - ✅ **`ep_2/`** – Capturing the Alpha Wave. Example that:
   - Connects to a Muse headset
@@ -75,13 +70,9 @@
 ## 🛠️ Status – July 27, 2025
 Just published Lesson 2. It is functional and tested with the Muse 2 on Windows. Contributions and issues are welcome.
 
-<<<<<<< HEAD
 ## 👤 Author
 Fred Simard
 RE-AK Technologies
 📅 2025
 🌐 www.re-ak.com
 💬 [Join our Discord](https://discord.gg/XzeDHJf6ne)
-=======
-=======
->>>>>>> 528d06d4
